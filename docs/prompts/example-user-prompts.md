# Example User Prompts - 5/21/2024
These user prompts were provided by the user on 5/21/2025.

I also add some notes and thoughts on the steps needed in order to ensure we can properly respond to these prompts.

## Prompts

### Without Order
"Find the most cost-effective shipping option for a 2 oz package measuring 10x6x4 inches from ZIP 10001 to 94105." Steps: (param extract: RateShop Call, provide response to user, additional prompt engineering needed)
Better to test with: Find the most cost-effective shipping option for a 2 oz package measuring 10x6x4 inches from 421 8th Avenue, New York, NY 10001, US to 415 Mission Street, San Francisco, CA 94105, US

"Rate shop carriers for this package (10x6x4 in, 2 lbs) from New York to San Francisco and pick the best value." Steps: (param extract: RateShop Call, provide response to user, additional prompt engineering needed)
Better to test with: Rate shop carriers for this package (10x6x4 in, 2 oz) from 421 8th Avenue, New York, NY 10001, US to 415 Mission Street, San Francisco, CA 94105 and pick the best value.

"Compare shipping options for this box (10x6x4, 2 pounds) from 10001 to 94105 and generate the cheapest label with delivery in 3 days." Steps: (param extract: RateShop Call, provide response to user, additional prompt engineering needed)
Better to test with: Compare shipping options for this box (10x6x4, 2 oz) from 421 8th Avenue, New York, NY 10001, US to 415 Mission Street, San Francisco, CA 94105 and generate the cheapest label with delivery in 3 days.

"What’s the best shipping method for a 2-pound box from ZIP 10001 to 94105 with a 3-day delivery limit?" "Compare FedEx, UPS, and USPS for a shipment from Atlanta to Seattle and use the cheapest one with tracking." Steps: (param extract: RateShop Call, provide response to user, additional prompt engineering needed) (API requires dim, so need logic to deal with this)
Better to test with: What’s the best shipping method for a 2 oz box from 421 8th Avenue, New York, NY 10001, US to 415 Mission Street, San Francisco, CA 94105 with a 3-day delivery limit?
You will then follow up with: The package is 10x6x4 inches.

"Compare FedEx, UPS, and USPS for a shipment from 27 Waterview Dr, Danbury, CT 06811 US to 802 Rail Fence Rd, Orange, CT 06477 US and use the cheapest one with tracking."

"Look up rates from FedEx, USPS, and UPS for shipping from Atlanta to Seattle - select the lowest with tracking." Steps: (param extract: RateShop Call, provide response to user, additional prompt engineering needed) (API requires dim, so need logic to deal with this)
Better to test with: Look up rates from FedEx, USPS, and UPS for shipping from 27 Waterview Dr, Danbury, CT 06811 US to 802 Rail Fence Rd, Orange, CT 06477 US - select the lowest with tracking.
Follow up with: The package is 10x6x4 inches weighing 6 oz.

"Find the best tracked option between USPS, UPS, and FedEx for this Atlanta to Seattle shipment and create the label." Steps: (param extract: RateShop Call, provide response to user, additional prompt engineering needed) (API requires dim, so need logic to deal with this)
Better to test with: Find the best tracked option between USPS, UPS, and FedEx for this 27 Waterview Dr, Danbury, CT 06811 US to 802 Rail Fence Rd, Orange, CT 06477 US shipment and create the label.
Follow up with: The package is 10x6x4 inches weighing 6 ox.

### With Order Number
<<<<<<< HEAD
"Generate a shipping label for Order #1005101 with the fastest delivery option under $15." ( was working, but need more testing) need to make sure all information is avail, otherwise ask for more info. This should 1) rate shop based on information from order and return the carrier id for the fastest delivery under $15. 2) Call create shipping label with this carrier id.

"What’s the quickest shipping method under $15 for order #1005101? Print the label." Steps: Confusing question for LLM, need to make sure it asks for more details. This should ask for the paper size, otherwise, it should choose the best option and then create the label.

"Label this order #1005101 with a carrier offering fast delivery and keeping cost below $15." (carrier offering, LLM may not know these terms, so LLM needs to ask for more info until it understands. As expected, LLM will list the shipping options which are < $15 and end the response by asking: "Would you like to select one of these shipping options to create a shipping label? If so, please specify the option number.", which seems correct.
=======
"Generate a shipping label for Order **#1005101** with the fastest delivery option under $15."
( was working, but need more testing)  need to make sure all information is avail, otherwise ask for more info. This should 1) rate shop based on information from order and return the carrier id for the fastest delivery under $15. 2) Call create shipping label with this carrier id.

"What’s the quickest shipping method under $15 for order **#1005101**? Print the label."
Steps:  Confusing question for LLM, need to make sure it asks for more details. This should ask for the paper size, otherwise, it should choose the best option and then create the label.

"Label this order **#1005101** with a carrier offering fast delivery and keeping cost below $15."
(carrier offering, LLM may not know these terms, so LLM needs to ask for more info until it understands.
As expected, LLM will list the shipping options which are < $15 and end the response by asking: "Would you like to select one of these shipping options to create a shipping label? If so, please specify the option number.", which seems correct.
>>>>>>> 994749dc

"Pick a shipping option under $15 with the soonest delivery date and generate a label for this order." so again clarifying questions need to be asked when it's not clear what to do.


<|MERGE_RESOLUTION|>--- conflicted
+++ resolved
@@ -30,23 +30,13 @@
 Follow up with: The package is 10x6x4 inches weighing 6 ox.
 
 ### With Order Number
-<<<<<<< HEAD
 "Generate a shipping label for Order #1005101 with the fastest delivery option under $15." ( was working, but need more testing) need to make sure all information is avail, otherwise ask for more info. This should 1) rate shop based on information from order and return the carrier id for the fastest delivery under $15. 2) Call create shipping label with this carrier id.
 
 "What’s the quickest shipping method under $15 for order #1005101? Print the label." Steps: Confusing question for LLM, need to make sure it asks for more details. This should ask for the paper size, otherwise, it should choose the best option and then create the label.
 
-"Label this order #1005101 with a carrier offering fast delivery and keeping cost below $15." (carrier offering, LLM may not know these terms, so LLM needs to ask for more info until it understands. As expected, LLM will list the shipping options which are < $15 and end the response by asking: "Would you like to select one of these shipping options to create a shipping label? If so, please specify the option number.", which seems correct.
-=======
-"Generate a shipping label for Order **#1005101** with the fastest delivery option under $15."
-( was working, but need more testing)  need to make sure all information is avail, otherwise ask for more info. This should 1) rate shop based on information from order and return the carrier id for the fastest delivery under $15. 2) Call create shipping label with this carrier id.
-
-"What’s the quickest shipping method under $15 for order **#1005101**? Print the label."
-Steps:  Confusing question for LLM, need to make sure it asks for more details. This should ask for the paper size, otherwise, it should choose the best option and then create the label.
-
 "Label this order **#1005101** with a carrier offering fast delivery and keeping cost below $15."
 (carrier offering, LLM may not know these terms, so LLM needs to ask for more info until it understands.
 As expected, LLM will list the shipping options which are < $15 and end the response by asking: "Would you like to select one of these shipping options to create a shipping label? If so, please specify the option number.", which seems correct.
->>>>>>> 994749dc
 
 "Pick a shipping option under $15 with the soonest delivery date and generate a label for this order." so again clarifying questions need to be asked when it's not clear what to do.
 
